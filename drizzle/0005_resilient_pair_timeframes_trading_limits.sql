--- conflicted
+++ resolved
@@ -1,7 +1,4 @@
 -- Ensure the pair_timeframes table exists with a usable timeframe column
-<<<<<<< HEAD
-DO $$
-=======
 DO $$
 BEGIN
   IF NOT EXISTS (
@@ -14,7 +11,7 @@
       CREATE TABLE IF NOT EXISTS "pair_timeframes" (
         "id" uuid PRIMARY KEY DEFAULT gen_random_uuid(),
         "symbol" text NOT NULL,
-        "timeframe" text NOT NULL,
+        "timeframe" text,
         "created_at" timestamp DEFAULT now()
       )
     ';
@@ -22,36 +19,11 @@
 END
 $$;
 
--- Normalise legacy columns (tf -> timeframe) and guarantee the column exists
-DO $$
-DECLARE
-  has_tf_column boolean;
-  has_timeframe_column boolean;
-  has_null_timeframes boolean;
->>>>>>> 7e01cc01
-BEGIN
-  IF NOT EXISTS (
-    SELECT 1
-    FROM information_schema.tables
-    WHERE table_schema = 'public'
-      AND table_name = 'pair_timeframes'
-  ) THEN
-    EXECUTE '
-      CREATE TABLE IF NOT EXISTS "pair_timeframes" (
-        "id" uuid PRIMARY KEY DEFAULT gen_random_uuid(),
-        "symbol" text NOT NULL,
-        "timeframe" text NOT NULL,
-        "created_at" timestamp DEFAULT now()
-      )
-    ';
-  END IF;
-END
-$$;
-
--- Guarantee that the timeframe column is present and populated
+-- Guarantee that the timeframe column is present
 ALTER TABLE "pair_timeframes"
   ADD COLUMN IF NOT EXISTS "timeframe" text;
 
+-- Migrate legacy tf -> timeframe and drop tf if present
 DO $$
 BEGIN
   IF EXISTS (
@@ -61,43 +33,24 @@
       AND table_name = 'pair_timeframes'
       AND column_name = 'tf'
   ) THEN
-    EXECUTE 'UPDATE "pair_timeframes" SET "timeframe" = COALESCE("timeframe", "tf") WHERE "tf" IS NOT NULL';
+    EXECUTE 'UPDATE "pair_timeframes"
+             SET "timeframe" = COALESCE("timeframe","tf")
+             WHERE "tf" IS NOT NULL';
     EXECUTE 'ALTER TABLE "pair_timeframes" DROP COLUMN "tf"';
   END IF;
 END
 $$;
 
+-- Make timeframe NOT NULL only if no NULLs remain
 DO $$
 DECLARE
   has_null_timeframes boolean;
 BEGIN
-  IF EXISTS (
-    SELECT 1
-    FROM information_schema.columns
-    WHERE table_schema = 'public'
-      AND table_name = 'pair_timeframes'
-      AND column_name = 'timeframe'
-  ) THEN
-    EXECUTE 'SELECT EXISTS (SELECT 1 FROM "pair_timeframes" WHERE "timeframe" IS NULL)' INTO has_null_timeframes;
-    IF NOT has_null_timeframes THEN
-      EXECUTE 'ALTER TABLE "pair_timeframes" ALTER COLUMN "timeframe" SET NOT NULL';
-    END IF;
+  SELECT EXISTS (SELECT 1 FROM "pair_timeframes" WHERE "timeframe" IS NULL)
+    INTO has_null_timeframes;
+  IF NOT has_null_timeframes THEN
+    EXECUTE 'ALTER TABLE "pair_timeframes" ALTER COLUMN "timeframe" SET NOT NULL';
   END IF;
-<<<<<<< HEAD
-=======
-
-  IF NOT has_timeframe_column THEN
-    EXECUTE 'ALTER TABLE "pair_timeframes" ADD COLUMN "timeframe" text';
-    has_timeframe_column := true;
-  END IF;
-
-  IF has_timeframe_column THEN
-    EXECUTE 'SELECT EXISTS (SELECT 1 FROM "pair_timeframes" WHERE "timeframe" IS NULL)' INTO has_null_timeframes;
-    IF NOT has_null_timeframes THEN
-      EXECUTE 'ALTER TABLE "pair_timeframes" ALTER COLUMN "timeframe" SET NOT NULL';
-    END IF;
-  END IF;
->>>>>>> 7e01cc01
 END
 $$;
 
@@ -111,17 +64,19 @@
       AND table_name = 'pair_timeframes'
       AND column_name = 'timeframe'
   ) THEN
-    EXECUTE 'CREATE UNIQUE INDEX IF NOT EXISTS "pair_timeframes_symbol_timeframe_unique" ON "pair_timeframes" ("symbol", "timeframe")';
+    EXECUTE 'CREATE UNIQUE INDEX IF NOT EXISTS
+             "pair_timeframes_symbol_timeframe_unique"
+             ON "pair_timeframes" ("symbol","timeframe")';
   END IF;
 END
 $$;
 
 -- Ensure trading_pairs limit columns exist
 ALTER TABLE "trading_pairs"
-  ADD COLUMN IF NOT EXISTS "min_qty" numeric(18, 8);
+  ADD COLUMN IF NOT EXISTS "min_qty" numeric(18,8);
 ALTER TABLE "trading_pairs"
-  ADD COLUMN IF NOT EXISTS "min_notional" numeric(18, 8);
+  ADD COLUMN IF NOT EXISTS "min_notional" numeric(18,8);
 ALTER TABLE "trading_pairs"
-  ADD COLUMN IF NOT EXISTS "step_size" numeric(18, 8);
+  ADD COLUMN IF NOT EXISTS "step_size" numeric(18,8);
 ALTER TABLE "trading_pairs"
-  ADD COLUMN IF NOT EXISTS "tick_size" numeric(18, 8);+  ADD COLUMN IF NOT EXISTS "tick_size" numeric(18,8);